name: Docker Release

on:
  push:
    tags:
      - 'v*.*.*'

permissions:
  contents: write  # 允许创建 Release
  packages: write  # 允许推送到 GitHub Packages (可选)

jobs:
  build-linux-and-docker:
    runs-on: ubuntu-latest
    outputs:
      linux_x86_64_binary: ${{ steps.prepare_linux_assets.outputs.linux_x86_64_binary }}
      linux_x86_64_checksum: ${{ steps.prepare_linux_assets.outputs.linux_x86_64_checksum }}
      linux_arm64_binary: ${{ steps.prepare_linux_assets.outputs.linux_arm64_binary }}
      linux_arm64_checksum: ${{ steps.prepare_linux_assets.outputs.linux_arm64_checksum }}
    steps:
      - name: 检出代码
        uses: actions/checkout@v4

<<<<<<< HEAD
      - name: 安装交叉编译工具链
        run: |
          sudo apt-get update
          sudo apt-get install -y gcc-aarch64-linux-gnu

      - name: 设置交叉编译环境变量
        run: |
          echo "CARGO_TARGET_AARCH64_UNKNOWN_LINUX_GNU_LINKER=aarch64-linux-gnu-gcc" >> $GITHUB_ENV
          echo "CC_aarch64_unknown_linux_gnu=aarch64-linux-gnu-gcc" >> $GITHUB_ENV

=======
>>>>>>> cde4e7d5
      - name: Rust Cache
        uses: actions/cache@v4
        with:
          path: |
            ~/.cargo/registry
            ~/.cargo/git
            target
          key: ${{ runner.os }}-cargo-${{ hashFiles('**/Cargo.lock') }}
          restore-keys: |
            ${{ runner.os }}-cargo-

      - name: 设置 Rust 工具链和目标 (Linux)
        uses: dtolnay/rust-toolchain@stable
        with:
          toolchain: stable
          targets: |
            x86_64-unknown-linux-gnu
            aarch64-unknown-linux-gnu

      - name: 编译 Rust 二进制文件 (Linux)
        run: |
          cargo build --bin berry-api --release --target x86_64-unknown-linux-gnu
          cargo build --bin berry-api --release --target aarch64-unknown-linux-gnu

<<<<<<< HEAD
          # 创建 Docker 构建上下文目录
          mkdir -p docker_build_context/target/amd64/release
          mkdir -p docker_build_context/target/arm64/release

          # 复制 Dockerfile 到构建上下文
          cp Dockerfile.prebuilt docker_build_context/

          # 复制二进制文件到 Docker 构建上下文期望的路径
          cp target/x86_64-unknown-linux-gnu/release/berry-api docker_build_context/target/amd64/release/berry-api
          cp target/aarch64-unknown-linux-gnu/release/berry-api docker_build_context/target/arm64/release/berry-api

          ls -la docker_build_context/target/amd64/release/
          ls -la docker_build_context/target/arm64/release/

=======
          ls -la target/x86_64-unknown-linux-gnu/release/
          ls -la target/aarch64-unknown-linux-gnu/release/

>>>>>>> cde4e7d5
      - name: 准备 Linux Release 文件
        id: prepare_linux_assets
        run: |
          mkdir -p ./release-assets

          # x86_64
          cp target/x86_64-unknown-linux-gnu/release/berry-api ./release-assets/berry-api-linux-x86_64
          sha256sum ./release-assets/berry-api-linux-x86_64 > ./release-assets/berry-api-linux-x86_64.sha256
          echo "linux_x86_64_binary=release-assets/berry-api-linux-x86_64" >> "$GITHUB_OUTPUT"
          echo "linux_x86_64_checksum=release-assets/berry-api-linux-x86_64.sha256" >> "$GITHUB_OUTPUT"

          # arm64
          cp target/aarch64-unknown-linux-gnu/release/berry-api ./release-assets/berry-api-linux-arm64
          sha256sum ./release-assets/berry-api-linux-arm64 > ./release-assets/berry-api-linux-arm64.sha256
          echo "linux_arm64_binary=release-assets/berry-api-linux-arm64" >> "$GITHUB_OUTPUT"
          echo "linux_arm64_checksum=release-assets/berry-api-linux-arm64.sha256" >> "$GITHUB_OUTPUT"

          ls -la ./release-assets

      - name: 上传 Linux Artifacts
        uses: actions/upload-artifact@v4
        with:
          name: linux-binaries
          path: ./release-assets/berry-api-linux-*

      - name: 设置 Docker Buildx
        uses: docker/setup-buildx-action@v3

      - name: 登录到 Docker Hub
        uses: docker/login-action@v3
        with:
          username: ${{ secrets.DOCKERHUB_USERNAME }}
          password: ${{ secrets.DOCKERHUB_TOKEN }}

      - name: 构建并推送 Docker 镜像
        uses: docker/build-push-action@v5
        with:
          context: ./docker_build_context
          file: ./docker_build_context/Dockerfile.prebuilt
          push: true
          platforms: linux/amd64,linux/arm64
          tags: |
            ppkun00/berry-api:${{ github.ref_name }}
            ppkun00/berry-api:latest
          cache-from: type=gha
          cache-to: type=gha,mode=max

  build-macos:
    runs-on: macos-latest
    outputs:
      darwin_arm64_binary: ${{ steps.prepare_macos_assets.outputs.darwin_arm64_binary }}
      darwin_arm64_checksum: ${{ steps.prepare_macos_assets.outputs.darwin_arm64_checksum }}
    steps:
      - name: 检出代码
        uses: actions/checkout@v4

      - name: Rust Cache
        uses: actions/cache@v4
        with:
          path: |
            ~/.cargo/registry
            ~/.cargo/git
            target
          key: ${{ runner.os }}-cargo-${{ hashFiles('**/Cargo.lock') }}
          restore-keys: |
            ${{ runner.os }}-cargo-

      - name: 设置 Rust 工具链和目标 (macOS)
        uses: dtolnay/rust-toolchain@stable
        with:
          toolchain: stable
          targets: aarch64-apple-darwin

      - name: 编译 Rust 二进制文件 (macOS)
        run: |
          cargo build --bin berry-api --release --target aarch64-apple-darwin
          ls -la target/aarch64-apple-darwin/release/

      - name: 准备 macOS Release 文件
        id: prepare_macos_assets
        run: |
          mkdir -p ./release-assets

          # arm64
          cp target/aarch64-apple-darwin/release/berry-api ./release-assets/berry-api-darwin-arm64
          shasum -a 256 ./release-assets/berry-api-darwin-arm64 > ./release-assets/berry-api-darwin-arm64.sha256
          echo "darwin_arm64_binary=release-assets/berry-api-darwin-arm64" >> "$GITHUB_OUTPUT"
          echo "darwin_arm64_checksum=release-assets/berry-api-darwin-arm64.sha256" >> "$GITHUB_OUTPUT"

          ls -la ./release-assets

      - name: 上传 macOS Artifacts
        uses: actions/upload-artifact@v4
        with:
          name: macos-binaries
          path: ./release-assets/berry-api-darwin-*

  create-github-release:
    runs-on: ubuntu-latest
    needs: [build-linux-and-docker, build-macos]
    steps:
      - name: 下载 Linux Artifacts
        uses: actions/download-artifact@v4
        with:
          name: linux-binaries
          path: release-assets

      - name: 下载 macOS Artifacts
        uses: actions/download-artifact@v4
        with:
          name: macos-binaries
          path: release-assets

      - name: 显示下载的文件
        run: ls -la release-assets

      - name: 创建 GitHub Release
        uses: softprops/action-gh-release@v1
        with:
          files: |
            release-assets/berry-api-linux-x86_64
            release-assets/berry-api-linux-x86_64.sha256
            release-assets/berry-api-linux-arm64
            release-assets/berry-api-linux-arm64.sha256
            release-assets/berry-api-darwin-arm64
            release-assets/berry-api-darwin-arm64.sha256
          generate_release_notes: true
          draft: false
          prerelease: false
        env:
          GITHUB_TOKEN: ${{ secrets.GITHUB_TOKEN }}<|MERGE_RESOLUTION|>--- conflicted
+++ resolved
@@ -20,8 +20,7 @@
     steps:
       - name: 检出代码
         uses: actions/checkout@v4
-
-<<<<<<< HEAD
+        
       - name: 安装交叉编译工具链
         run: |
           sudo apt-get update
@@ -32,8 +31,6 @@
           echo "CARGO_TARGET_AARCH64_UNKNOWN_LINUX_GNU_LINKER=aarch64-linux-gnu-gcc" >> $GITHUB_ENV
           echo "CC_aarch64_unknown_linux_gnu=aarch64-linux-gnu-gcc" >> $GITHUB_ENV
 
-=======
->>>>>>> cde4e7d5
       - name: Rust Cache
         uses: actions/cache@v4
         with:
@@ -58,7 +55,6 @@
           cargo build --bin berry-api --release --target x86_64-unknown-linux-gnu
           cargo build --bin berry-api --release --target aarch64-unknown-linux-gnu
 
-<<<<<<< HEAD
           # 创建 Docker 构建上下文目录
           mkdir -p docker_build_context/target/amd64/release
           mkdir -p docker_build_context/target/arm64/release
@@ -73,11 +69,6 @@
           ls -la docker_build_context/target/amd64/release/
           ls -la docker_build_context/target/arm64/release/
 
-=======
-          ls -la target/x86_64-unknown-linux-gnu/release/
-          ls -la target/aarch64-unknown-linux-gnu/release/
-
->>>>>>> cde4e7d5
       - name: 准备 Linux Release 文件
         id: prepare_linux_assets
         run: |
